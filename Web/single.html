<!DOCTYPE HTML>
<html>

<head>
	<title>Medea</title>
	<meta name="theme-color" content="#317EFB"/>

	<meta name="viewport" content="width=device-width, initial-scale=1">
	<meta http-equiv="Content-Type" content="text/html; charset=utf-8" />
	<meta name="keywords" content="Medea" />
	<script
		type="application/x-javascript"> addEventListener("load", function() { setTimeout(hideURLbar, 0); }, false); function hideURLbar(){ window.scrollTo(0,1); } </script>
	<!-- Bootstrap Core CSS -->
	<link href="css/bootstrap.css" rel='stylesheet' type='text/css' />
	<!-- Custom CSS -->
	<link href="css/style.css" rel='stylesheet' type='text/css' />
	<!-- Graph CSS -->
	<link href="css/font-awesome.css" rel="stylesheet">
	<!-- jQuery -->
	<!-- lined-icons -->
	<link rel="stylesheet" href="css/icon-font.css" type='text/css' />
	<!-- //lined-icons -->
	<!-- Meters graphs -->
	<script src="js/jquery-2.1.4.js"></script>

<!-----add manifest file for PWA-->
<<<<<<< HEAD
<link rel="manifest" href="manifest.json">
=======
<link rel="manifest" href="/manifest.json">
>>>>>>> 709fa7db
</head>
<!-- /w3layouts-agile -->

<body class="sticky-header left-side-collapsed" onload="initMap()">
	<!--add main js file for pwa-->
	<script src="js/main.js"></script>
	<section>
		<!-- left side start-->
		<div class="left-side sticky-left-side">

			<!--logo and iconic logo start-->
			<div class="logo">
				<h1><a href="index.html">Medea<span></span></a></h1>
			</div>
			<div class="logo-icon text-center">
				<a href="index.html">M </a>
			</div>

			<!--logo and iconic logo end-->
			<div class="left-side-inner">

				<!--sidebar nav start-->
				<ul class="nav nav-pills nav-stacked custom-nav">
					<li class="active"><a href="index.html"><i class="lnr lnr-home"></i><span>Home</span></a></li>

					<li><a href="#" data-toggle="modal" data-target="#myModal1"><i
								class="fa fa-th"></i><span>Apps</span></a></li>
					<li><a href="radio.html"><i class="lnr lnr-users"></i> <span>Artists</span></a></li>
					<li><a href="browse.html"><i class="lnr lnr-music-note"></i> <span>Albums</span></a></li>
					<li class="menu-list"><a href="browse.html"><i class="lnr lnr-indent-increase"></i>
							<span>Browser</span></a>
						<ul class="sub-menu-list">
							<li><a href="browse.html">Artists</a> </li>
							<li><a href="404.html">Services</a> </li>
						</ul>
					</li>
					<li><a href="blog.html"><i class="lnr lnr-book"></i><span>Blog</span></a></li>
					<li class="menu-list"><a href="#"><i class="lnr lnr-heart"></i> <span>My Favourities</span></a>
						<ul class="sub-menu-list">
							<li><a href="radio.html">All Songs</a></li>
						</ul>
					</li>
					
				</ul>
				<!--sidebar nav end-->
			</div>
		</div>
		<!-- /w3l-agile -->
		<!-- left side end-->
		<!-- app-->
		<div class="modal fade" id="myModal1" tabindex="-1" role="dialog" aria-labelledby="myModalLabel">
			<div class="modal-dialog facebook" role="document">
				<div class="modal-content">
					<div class="modal-header">
						<button type="button" class="close" data-dismiss="modal" aria-label="Close"><span
								aria-hidden="true">&times;</span></button>
					</div>
					<div class="modal-body">
						<div class="app-grids">
							<div class="app">
								<div class="col-md-5 app-left mpl">
									<h3>Medea mobile app on your smartphone!</h3>
									<p>Download and Avail Special Songs Videos and Audios.</p>
									<div class="app-devices">
										<h5>Gets the app from</h5>
										<a href="#"><img src="images/1.png" alt=""></a>
										<a href="#"><img src="images/2.png" alt=""></a>
										<div class="clearfix"> </div>
									</div>
								</div>
								<div class="col-md-7 app-image">
									<img src="images/apps.png" alt="">
								</div>
								<div class="clearfix"></div>
							</div>
						</div>
					</div>
				</div>
			</div>
		</div>
		<!-- //app-->
		<!-- / -->
		<!-- signup -->
		<div class="modal fade" id="myModal5" tabindex="-1" role="dialog" aria-labelledby="myModalLabel">
			<div class="modal-dialog" role="document">
				<div class="modal-content modal-info">
					<div class="modal-header">
						<button type="button" class="close" data-dismiss="modal" aria-label="Close"><span
								aria-hidden="true">&times;</span></button>
					</div>
					<div class="modal-body modal-spa">
						<div class="sign-grids">
							<div class="sign">
								<div class="sign-left">
									<ul>
										<li><a class="fb" href="#"><i></i>Sign in with Facebook</a></li>
										<li><a class="goog" href="#"><i></i>Sign in with Google</a></li>
										<li><a class="linkin" href="#"><i></i>Sign in with Linkedin</a></li>
									</ul>
								</div>
								<div class="sign-right">
									<form action="#" method="post">
										<h3>Create your account </h3>
										<input type="text" value="Name" onfocus="this.value = '';"
											onblur="if (this.value == '') {this.value = 'Name';}" required="">
										<input type="text" value="Mobile number" onfocus="this.value = '';"
											onblur="if (this.value == '') {this.value = 'Mobile number';}" required="">
										<input type="text" value="Email id" onfocus="this.value = '';"
											onblur="if (this.value == '') {this.value = 'Email id';}" required="">
										<input type="password" value="Password" onfocus="this.value = '';"
											onblur="if (this.value == '') {this.value = 'Password';}" required="">

										<input type="submit" value="CREATE ACCOUNT">
									</form>
								</div>
								<div class="clearfix"></div>
							</div>
							<p>By logging in you agree to our <span>Terms and Conditions</span> and <span>Privacy
									Policy</span></p>
						</div>
					</div>
				</div>
			</div>
		</div>
		<!-- //signup -->
		<!-- /w3l-agile-its -->
		<!-- main content start-->
		<div class="main-content">
			<!-- header-starts -->
			<div class="header-section">
				<!--toggle button start-->
				<a class="toggle-btn  menu-collapsed"><i class="fa fa-bars"></i></a>
				<!--toggle button end-->
				<!--notification menu start -->
				<div class="menu-right">
					<div class="profile_details">
						<div class="col-md-4 serch-part">
							<div id="sb-search" class="sb-search">
								<form action="#" method="post">
									<input class="sb-search-input" placeholder="Search" type="search" name="search"
										id="search">
									<input class="sb-search-submit" type="submit" value="">
									<span class="sb-icon-search"> </span>
								</form>
							</div>
						</div>
						<!-- search-scripts -->
						<script src="js/classie.js"></script>
						<script src="js/uisearch.js"></script>
						<script>
							new UISearch(document.getElementById('sb-search'));
						</script>
						<!-- //search-scripts -->
						<!---->
						<div class="col-md-4 player">
							<div class="audio-player">
								<audio id="audio-player" controls="controls">
									<source src="media/Blue Browne.ogg" type="audio/ogg">
									</source>
									<source src="media/Blue Browne.mp3" type="audio/mpeg">
									</source>
									<source src="media/Georgia.ogg" type="audio/ogg">
									</source>
									<source src="media/Georgia.mp3" type="audio/mpeg">
									</source></audio>
							</div>
							<!---->
							<script type="text/javascript">
								$(function () {
									$('#audio-player').mediaelementplayer({
										alwaysShowControls: true,
										features: ['playpause', 'progress', 'volume'],
										audioVolume: 'horizontal',
										iPadUseNativeControls: true,
										iPhoneUseNativeControls: true,
										AndroidUseNativeControls: true
									});
								});
							</script>
							<!--audio-->
							<link rel="stylesheet" type="text/css" media="all" href="css/audio.css">
							<script type="text/javascript" src="js/mediaelement-and-player.min.js"></script>
							<!---->

							<!-- /w3layouts-agile -->
							<!--//-->
							<ul class="next-top">
								<li><a class="ar" href="#"> <img src="images/arrow.png" alt="" /></a></li>
								<li><a class="ar2" href="#"><img src="images/arrow2.png" alt="" /></i></a></li>

							</ul>
						</div>
						<div class="col-md-4 login-pop">
							<div id="loginpop"><a href="#" id="loginButton"><span>Login <i
											class="arrow glyphicon glyphicon-chevron-right"></i></span></a><a
									class="top-sign" href="#" data-toggle="modal" data-target="#myModal5"><i
										class="fa fa-sign-in"></i></a>
								<div id="loginBox">
									<form action="#" method="post" id="loginForm">
										<fieldset id="body">
											<fieldset>
												<label for="email">Email Address</label>
												<input type="text" name="email" id="email">
											</fieldset>
											<fieldset>
												<label for="password">Password</label>
												<input type="password" name="password" id="password">
											</fieldset>
											<input type="submit" id="login" value="Sign in">
											<label for="checkbox"><input type="checkbox" id="checkbox"> <i>Remember
													me</i></label>
										</fieldset>
										<span><a href="#">Forgot your password?</a></span>
									</form>
								</div>
							</div>

						</div>
						<div class="clearfix"> </div>
					</div>
					<!-------->
				</div>
				<div class="clearfix"></div>
			</div>
			<!--notification menu end -->
			<!-- //header-ends -->
			<!-- /wthree-agile -->
			<!-- //header-ends -->
			<div id="page-wrapper">

				<div class="inner-content single">
					<!--/music-right-->

					<div class="tittle-head">
						<h3 class="tittle">Single <span class="new">Page</span></h3>
						<div class="clearfix"> </div>
					</div>
					<div class="single_left">
						<!--/video-main-->
						<div class="video-main">
							<div class="video-record-list">
								<div id="jp_container_1" class="jp-video jp-video-270p" role="application"
									aria-label="media player">
									<div class="jp-type-playlist">
										<div id="jquery_jplayer_1" class="jp-jplayer"
											style="width: 480px; height: 270px;"><img id="jp_poster_0"
												src="video/play1.png"
												style="width: 480px; height: 270px; display: inline;"><video
												id="jp_video_0" preload="metadata" src="" title="1. Ellie-Goulding"
												style="width: 0px; height: 0px;"></video></div>
										<div class="jp-gui">
											<div class="jp-video-play" style="display: block;">
												<button class="jp-video-play-icon" role="button"
													tabindex="0">play</button>
											</div>
											<div class="jp-interface">
												<div class="jp-progress">
													<div class="jp-seek-bar" style="width: 100%;">
														<div class="jp-play-bar" style="width: 0%;"></div>
													</div>
												</div>
												<div class="jp-current-time" role="timer" aria-label="time">00:00</div>
												<div class="jp-duration" role="timer" aria-label="duration">00:18</div>
												<div class="jp-controls-holder">
													<div class="jp-controls">
														<button class="jp-previous" role="button"
															tabindex="0">previous</button>
														<button class="jp-play" role="button" tabindex="0">play</button>
													</div>
													<div class="jp-volume-controls">
														<button class="jp-mute" role="button" tabindex="0">mute</button>
														<button class="jp-volume-max" role="button" tabindex="0">max
															volume</button>
														<div class="jp-volume-bar">
															<div class="jp-volume-bar-value" style="width: 100%;"></div>
														</div>
													</div>
													<div class="jp-toggles">

														<button class="jp-full-screen" role="button" tabindex="0">full
															screen</button>
													</div>
												</div>
												<div class="jp-details" style="display: none;">
													<div class="jp-title" aria-label="title">1. Ellie-Goulding</div>
												</div>
											</div>
										</div>
										<div class="jp-playlist">
											<ul style="display: block;">
												<li class="jp-playlist-current">
													<div><a href="javascript:;" class="jp-playlist-item-remove"
															style="display: none;">×</a><a href="javascript:;"
															class="jp-playlist-item jp-playlist-current" tabindex="0">1.
															Ellie-Goulding <span class="jp-artist">by Pixar</span></a>
													</div>
												</li>
												<li>
													<div><a href="javascript:;" class="jp-playlist-item-remove"
															style="display: none;">×</a><a href="javascript:;"
															class="jp-playlist-item" tabindex="0">2. Mark-Ronson-Uptown
															<span class="jp-artist">by Pixar</span></a></div>
												</li>
												<li>
													<div><a href="javascript:;" class="jp-playlist-item-remove"
															style="display: none;">×</a><a href="javascript:;"
															class="jp-playlist-item" tabindex="0">3. Ellie-Goulding
															<span class="jp-artist">by Pixar</span></a></div>
												</li>
												<li>
													<div><a href="javascript:;" class="jp-playlist-item-remove"
															style="display: none;">×</a><a href="javascript:;"
															class="jp-playlist-item" tabindex="0">4. Maroon-Sugar <span
																class="jp-artist">by Pixar</span></a></div>
												</li>
												<li>
													<div><a href="javascript:;" class="jp-playlist-item-remove"
															style="display: none;">×</a><a href="javascript:;"
															class="jp-playlist-item" tabindex="0">5. Pharrell-Williams
															<span class="jp-artist">by Pixar</span></a></div>
												</li>
												<li>
													<div><a href="javascript:;" class="jp-playlist-item-remove"
															style="display: none;">×</a><a href="javascript:;"
															class="jp-playlist-item" tabindex="0">6. Ellie-Goulding
															<span class="jp-artist">by Pixar</span></a></div>
												</li>
												<li>
													<div><a href="javascript:;" class="jp-playlist-item-remove"
															style="display: none;">×</a><a href="javascript:;"
															class="jp-playlist-item" tabindex="0">7. Pharrell-Williams
															<span class="jp-artist">by Pixar</span></a></div>
												</li>
											</ul>
										</div>
										<div class="jp-no-solution" style="display: none;">
											<span>Update Required</span>
											To play the media you will need to either update your browser to a recent
											version or update your <a href="http://get.adobe.com/flashplayer/"
												target="_blank">Flash plugin</a>.
										</div>
									</div>
								</div>
							</div>
						</div>
						<!-- script for play-list -->
						<link href="css/jplayer.blue.monday.min.css" rel="stylesheet" type="text/css">
						<script type="text/javascript" src="js/jquery.jplayer.min.js"></script>
						<script type="text/javascript" src="js/jplayer.playlist.min.js"></script>
						<script type="text/javascript">
							//<![CDATA[
							$(document).ready(function () {

								new jPlayerPlaylist({
									jPlayer: "#jquery_jplayer_1",
									cssSelectorAncestor: "#jp_container_1"
								}, [

									{
										title: "1. Ellie-Goulding",
										artist: "",
										mp4: "video/Ellie-Goulding.mp4",
										ogv: "video/Ellie-Goulding.ogv",
										webmv: "video/Ellie-Goulding.webm",
										poster: "video/play1.png"
									},
									{
										title: "2. Mark-Ronson-Uptown",
										artist: "",
										mp4: "video/Mark-Ronson-Uptown.mp4",
										ogv: "video/Mark-Ronson-Uptown.ogv",
										webmv: "video/Mark-Ronson-Uptown.webm",
										poster: "video/play2.png"
									},
									{
										title: "3. Ellie-Goulding",
										artist: "",
										mp4: "video/Ellie-Goulding.mp4",
										ogv: "video/Ellie-Goulding.ogv",
										webmv: "video/Ellie-Goulding.webm",
										poster: "video/play1.png"
									},
									{
										title: "4. Maroon-Sugar",
										artist: "",
										mp4: "video/Maroon-Sugar.mp4",
										ogv: "video/Maroon-Sugar.ogv",
										webmv: "video/Maroon-Sugar.webm",
										poster: "video/play4.png"
									},
									{
										title: "5. Pharrell-Williams",
										artist: "",
										mp4: "video/Pharrell-Williams.mp4",
										ogv: "video/Pharrell-Williams.ogv",
										webmv: "video/Pharrell-Williams.webm",
										poster: "video/play5.png"
									},
									{
										title: "6. Ellie-Goulding",
										artist: "",
										mp4: "video/Ellie-Goulding.mp4",
										ogv: "video/Ellie-Goulding.ogv",
										webmv: "video/Ellie-Goulding.webm",
										poster: "video/play1.png"
									},
									{
										title: "7. Pharrell-Williams",
										artist: "",
										mp4: "video/Pharrell-Williams.mp4",
										ogv: "video/Pharrell-Williams.ogv",
										webmv: "video/Pharrell-Williams.webm",
										poster: "video/play5.png"
									}
								], {
									swfPath: "../../dist/jplayer",
									supplied: "webmv,ogv,mp4",
									useStateClassSkin: true,
									autoBlur: false,
									smoothPlayBar: true,
									keyEnabled: true
								});

							});
				//]]>
						</script>
						<!-- //script for play-list -->
						<!--//video-main-->
						<!-- /agileinfo -->
					</div>
					<div class="response">
						<h4>Responses</h4>
						<div class="media response-info">
							<div class="media-left response-text-left">
								<a href="#">
									<img class="media-object" src="images/c1.jpg" alt="">
								</a>
								<h5><a href="#">Username1</a></h5>
							</div>
							<div class="media-body response-text-right">
								<p>COMMENT................................................................</p>
								<ul>
									<li>Sep 21, 2019</li>
									<li><a href="single.html">Reply</a></li>
								</ul>
								<div class="media response-info">
									<div class="media-left response-text-left">
										<a href="#">
											<img class="media-object" src="images/c2.jpg" alt="">
										</a>
										<h5><a href="#">Username2</a></h5>
									</div>
									<div class="media-body response-text-right">
										<p>COMMENT.................................................................</p>
										<ul>
											<li>Apr 17, 2019</li>
											<li><a href="single.html">Reply</a></li>
										</ul>
									</div>
									<div class="clearfix"> </div>
								</div>
							</div>
							<div class="clearfix"> </div>
						</div>
						<div class="media response-info">
							<div class="media-left response-text-left">
								<a href="#">
									<img class="media-object" src="images/c3.jpg" alt="">
								</a>
								<h5><a href="#">Username3</a></h5>
							</div>
							<div class="media-body response-text-right">
								<p>COMMENT.................................................................</p>
								<ul>
									<li>May 21,2019</li>
									<li><a href="single.html">Reply</a></li>
								</ul>
							</div>
							<div class="clearfix"> </div>
						</div>
						<div class="media response-info">
							<div class="media-left response-text-left">
								<a href="#">
									<img class="media-object" src="images/c4.jpg" alt="">
								</a>
								<h5><a href="#">Username4</a></h5>
							</div>
							<div class="media-body response-text-right">
								<p>COMMENT.................................................................</p>
								<ul>
									<li>Mar 28, 2019</li>
									<li><a href="single.html">Reply</a></li>
								</ul>
								<div class="media response-info">
									<div class="media-left response-text-left">
										<a href="#">
											<img class="media-object" src="images/c5.jpg" alt="">
										</a>
										<h5><a href="#">Username5</a></h5>
									</div>
									<div class="media-body response-text-right">
										<p>COMMENT................................................................</p>
										<ul>
											<li>Feb 19, 2016</li>
											<li><a href="single.html">Reply</a></li>
										</ul>
									</div>
									<div class="clearfix"> </div>
								</div>
							</div>
							<div class="clearfix"> </div>
						</div>
						<div class="media response-info">
							<div class="media-left response-text-left">
								<a href="#">
									<img class="media-object" src="images/c6.jpg" alt="">
								</a>
								<h5><a href="#">Username6</a></h5>
							</div>
							<div class="media-body response-text-right">
								<p>COMMENT................................................................</p>
								<ul>
									<li>Jan 20, 2019</li>
									<li><a href="single.html">Reply</a></li>
								</ul>
							</div>
							<div class="clearfix"> </div>
						</div>
					</div>
					<!-- /agileits -->
					<div class="clearfix"> </div>
					<!--//music-right-->

					<div class="coment-form">
						<h4>Leave your comment</h4>
						<form action="#" method="post">
							<input type="text" value="Name " onfocus="this.value = '';"
								onblur="if (this.value == '') {this.value = 'Name';}" required="">
							<input type="email" value="Email" onfocus="this.value = '';"
								onblur="if (this.value == '') {this.value = 'Email';}"
								required="">
							
							<textarea onfocus="this.value = '';"
								onblur="if (this.value == '') {this.value = 'Your Comment...';}"
								required="">Your Comment...</textarea>
							<input type="submit" value="Submit Comment">
						</form>
					</div>
				</div>
				<!-- /w3l-agileits-->
				<!--body wrapper start-->
				<div class="review-slider">

					<div class="tittle-head">
						<h3 class="tittle">Featured Albums <span class="new"> New</span></h3>
						<div class="clearfix"> </div>
					</div>
					<ul id="flexiselDemo1">
						<li>
							<a href="single.html"><img src="images/v1.jpg" alt="" /></a>
							<div class="slide-title">
								<h4>Adele21
							</div>
							<div class="date-city">
								<h5>Jan-02-19</h5>
								<div class="buy-tickets">
									<a href="single.html">READ MORE</a>
								</div>
							</div>
						</li>
						<li>
							<a href="single.html"><img src="images/v2.jpg" alt="" /></a>
							<div class="slide-title">
								<h4>Adele21</h4>
							</div>
							<div class="date-city">
								<h5>Jan-02-19</h5>
								<div class="buy-tickets">
									<a href="single.html">READ MORE</a>
								</div>
							</div>
						</li>
						<li>
							<a href="single.html"><img src="images/v3.jpg" alt="" /></a>
							<div class="slide-title">
								<h4>Shomlock</h4>
							</div>
							<div class="date-city">
								<h5>Jan-02-19</h5>
								<div class="buy-tickets">
									<a href="single.html">READ MORE</a>
								</div>
							</div>
						</li>
						<li>
							<a href="single.html"><img src="images/v4.jpg" alt="" /></a>
							<div class="slide-title">
								<h4>Stuck on a feeling</h4>
							</div>
							<div class="date-city">
								<h5>Jan-02-19</h5>
								<div class="buy-tickets">
									<a href="single.html">READ MORE</a>
								</div>
							</div>
						</li>
						<li>
							<a href="single.html"><img src="images/v5.jpg" alt="" /></a>
							<div class="slide-title">
								<h4>Ricky Martine </h4>
							</div>
							<div class="date-city">
								<h5>Jan-02-19</h5>
								<div class="buy-tickets">
									<a href="single.html">READ MORE</a>
								</div>
							</div>
						</li>
						<li>
							<a href="single.html"><img src="images/v6.jpg" alt="" /></a>
							<div class="slide-title">
								<h4>Ellie Goluding </h4>
							</div>
							<div class="date-city">
								<h5>Jan-02-19</h5>
								<div class="buy-tickets">
									<a href="single.html">READ MORE</a>
								</div>
							</div>
						</li>
						<li>
							<a href="single.html"><img src="images/v6.jpeg" alt="" /></a>
							<div class="slide-title">
								<h4>Fifty Shades </h4>
							</div>
							<div class="date-city">
								<h5>Jan-02-19</h5>
								<div class="buy-tickets">
									<a href="single.html">READ MORE</a>
								</div>
							</div>
						</li>
					</ul>
					<script type="text/javascript">
						$(window).load(function () {

							$("#flexiselDemo1").flexisel({
								visibleItems: 5,
								animationSpeed: 1000,
								autoPlay: true,
								autoPlaySpeed: 3000,
								pauseOnHover: false,
								enableResponsiveBreakpoints: true,
								responsiveBreakpoints: {
									portrait: {
										changePoint: 480,
										visibleItems: 2
									},
									landscape: {
										changePoint: 640,
										visibleItems: 3
									},
									tablet: {
										changePoint: 800,
										visibleItems: 4
									}
								}
							});
						});
					</script>
					<script type="text/javascript" src="js/jquery.flexisel.js"></script>
				</div>

			</div>
			<div class="clearfix"></div>
			<!--body wrapper end-->
			<!-- /w3layouts-agile -->
		</div>
		<!--body wrapper end-->
		<div class="footer two">
			<div class="footer-grid">
				<h3>Navigation</h3>
				<ul class="list1">
					<li><a href="index.html">Home</a></li>
					<li><a href="radio.html">All Songs</a></li>
					<li><a href="browse.html">Albums</a></li>
					<li><a href="radio.html">New Collections</a></li>
					<li><a href="blog.html">Blog</a></li>
					<li><a href="contact.html">Contact</a></li>
				</ul>
			</div>
			<div class="footer-grid">

			</div>
			<div class="footer-grid">
				<h3>Our Support</h3>
				<ul class="list1">
					<li><a href="contact.html">Contact Us</a></li>
				</ul>
			</div>
			<div class="footer-grid">

			</div>
			<div class="footer-grid footer-grid_last">
				<h3>About Us</h3>
				<p class="footer_desc">Medea Responsive web Streaming App</p>
				<p class="f_text">Phone: &nbsp;&nbsp;&nbsp;00-111-3333</p>
				<p class="email">Email : &nbsp;<span><a href="mailto:medea@medea.com">medea(at)medea.com</a></span></p>
			</div>
			<div class="clearfix"> </div>
		</div>
		</div>
		<!-- /w3layouts-agile -->
		<!--footer section start-->

		<!--footer section end-->

		<!-- main content end-->
	</section>

	<script src="js/jquery.nicescroll.js"></script>
	<script src="js/scripts.js"></script>
	<!-- Bootstrap Core JavaScript -->
	<script src="js/bootstrap.js"></script>
</body>

</html><|MERGE_RESOLUTION|>--- conflicted
+++ resolved
@@ -3,7 +3,7 @@
 
 <head>
 	<title>Medea</title>
-	<meta name="theme-color" content="#317EFB"/>
+	<meta name="theme-color" content="#317EFB" />
 
 	<meta name="viewport" content="width=device-width, initial-scale=1">
 	<meta http-equiv="Content-Type" content="text/html; charset=utf-8" />
@@ -23,12 +23,10 @@
 	<!-- Meters graphs -->
 	<script src="js/jquery-2.1.4.js"></script>
 
-<!-----add manifest file for PWA-->
-<<<<<<< HEAD
-<link rel="manifest" href="manifest.json">
-=======
-<link rel="manifest" href="/manifest.json">
->>>>>>> 709fa7db
+	<!-----add manifest file for PWA-->
+
+	<link rel="manifest" href="manifest.json">
+
 </head>
 <!-- /w3layouts-agile -->
 
@@ -71,7 +69,7 @@
 							<li><a href="radio.html">All Songs</a></li>
 						</ul>
 					</li>
-					
+
 				</ul>
 				<!--sidebar nav end-->
 			</div>
@@ -568,9 +566,8 @@
 							<input type="text" value="Name " onfocus="this.value = '';"
 								onblur="if (this.value == '') {this.value = 'Name';}" required="">
 							<input type="email" value="Email" onfocus="this.value = '';"
-								onblur="if (this.value == '') {this.value = 'Email';}"
-								required="">
-							
+								onblur="if (this.value == '') {this.value = 'Email';}" required="">
+
 							<textarea onfocus="this.value = '';"
 								onblur="if (this.value == '') {this.value = 'Your Comment...';}"
 								required="">Your Comment...</textarea>
