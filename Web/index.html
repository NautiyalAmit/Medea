<!DOCTYPE html>
<html>

<head>
	<!-----add manifest file for PWA-->
	<link rel="manifest" href="manifest.json">
	<meta name="theme-color" content="#317EFB"/>

	<title>Medea</title>
	<meta name="viewport" content="width=device-width, initial-scale=1">
	<meta http-equiv="Content-Type" content="text/html; charset=utf-8" />
	<!--Start--Safari on iOS doesn't support the web app manifest (yet), so we need to add the traditional meta tags-->
	<meta name="apple-mobile-web-app-capable" content="yes">
    <meta name="apple-mobile-web-app-status-bar-style" content="black">
	<meta name="apple-mobile-web-app-title" content="Weather PWA">
	<link rel="apple-touch-icon" href="/images/icons/icon-152x152.png">
   <!--end---Safari on iOS doesn't support the web app manifest (yet), so we need to add the traditional meta tags-->

	<meta name="keywords" content="Medea" />
	<script
		type="application/x-javascript"> addEventListener("load", function() { setTimeout(hideURLbar, 0); }, false); function hideURLbar(){ window.scrollTo(0,1); } </script>
	<!-- Bootstrap Core CSS -->
	<link href="css/bootstrap.css" rel='stylesheet' type='text/css' />
	<!-- Custom CSS -->
	<link href="css/style.css" rel='stylesheet' type='text/css' />
	<!-- Graph CSS -->
	<link href="css/font-awesome.css" rel="stylesheet">
	<!-- jQuery -->
	<!-- lined-icons -->
	<link rel="stylesheet" href="css/icon-font.css" type='text/css' />
	<!-- //lined-icons -->
	<!-- Meters graphs -->
	<script src="js/jquery-2.1.4.js"></script>
	<!--------------------------------------------------------PWA SCRIPTS starts-------------------------------------------->
	<!--geolocation-->
	<script src="https://unpkg.com/pwabuilder-components@latest"></script>
	<pwb-geolocation></pwb-geolocation>

	<!--Copy data to clipboard-->
	<!-- <script src="https://unpkg.com/pwabuilder-components@latest"></script>
	<pwb-clipboard texttocopy="Hello World"></pwb-clipboard> -->

	<!--Install  PWA from the browser-->
	<script type="module" src="https://cdn.jsdelivr.net/npm/@pwabuilder/pwainstall"></script>
	<pwa-install></pwa-install>

	<!--Adaptive Cards-->
	<!-- <script src="https://unpkg.com/pwabuilder-components@latest"></script>
	<pwb-adapcard></pwb-adapcard> -->
	<!--------------------------------------------------------PWA SCRIPTS ends----------------------------------------------------->

<<<<<<< HEAD
	
=======
	<!-----add manifest file for PWA-->
	<link rel="manifest" href="/manifest.json">
>>>>>>> 709fa7db

</head>
<!-- /head layout  -->

<body class="sticky-header left-side-collapsed">
	<!--add main js file for pwa-->
	<script src="js/main.js"></script>
	<section>
		<!-- left side start-->
		<div class="left-side sticky-left-side">

			<!--logo and iconic logo start-->
			<div class="logo">
				<h1><a href="index.html">Medea<span></span></a></h1>
			</div>
			<div class="logo-icon text-center">
				<a href="index.html">M </a>
			</div>
			<!-- /head layout -->
			<!--logo and iconic logo end-->
			<div class="left-side-inner">

				<!--sidebar nav start-->
				<ul class="nav nav-pills nav-stacked custom-nav">
					<li class="active"><a href="index.html"><i class="lnr lnr-home"></i><span>Home</span></a></li>
					<li><a href="#" data-toggle="modal" data-target="#myModal1"><i
								class="fa fa-th"></i><span>Apps</span></a></li>
					<li><a href="radio.html"><i class="lnr lnr-users"></i> <span>Artists</span></a></li>
					<li><a href="browse.html"><i class="lnr lnr-music-note"></i> <span>Albums</span></a></li>
					<li class="menu-list"><a href="browse.html"><i class="lnr lnr-indent-increase"></i>
							<span>Browser</span></a>
						<ul class="sub-menu-list">
							<li><a href="browse.html">Artists</a> </li>
							<li><a href="404.html">Services</a> </li>
						</ul>
					</li>
					<li><a href="blog.html"><i class="lnr lnr-book"></i><span>Blog</span></a></li>
					<li class="menu-list"><a href="#"><i class="lnr lnr-heart"></i> <span>My Favourities</span></a>
						<ul class="sub-menu-list">
							<li><a href="radio.html">All Songs</a></li>
						</ul>
					</li>

				</ul>
				<!--sidebar nav end-->
			</div>
		</div>
		<!-- -->
		<!-- app-->
		<div class="modal fade" id="myModal1" tabindex="-1" role="dialog" aria-labelledby="myModalLabel">
			<div class="modal-dialog facebook" role="document">
				<div class="modal-content">
					<div class="modal-header">
						<button type="button" class="close" data-dismiss="modal" aria-label="Close"><span
								aria-hidden="true">&times;</span></button>
					</div>
					<div class="modal-body">
						<div class="app-grids">
							<div class="app">
								<div class="col-md-5 app-left mpl">
									<h3>Medea mobile app on your smartphone!</h3>
									<p>Download and Avail Special Songs Videos and Audios.</p>
									<div class="app-devices">
										<h5>Gets the app from</h5>
										<a href="#"><img src="images/1.png" alt=""></a>
										<a href="#"><img src="images/2.png" alt=""></a>
										<div class="clearfix"> </div>
									</div>
								</div>
								<div class="col-md-7 app-image">
									<img src="images/apps.png" alt="">
								</div>
								<div class="clearfix"></div>
							</div>
						</div>
					</div>
				</div>
			</div>
		</div>
		<!-- //app-->
		<!-- /w3l-agile -->
		<!-- signup -->
		<div class="modal fade" id="myModal5" tabindex="-1" role="dialog" aria-labelledby="myModalLabel">
			<div class="modal-dialog" role="document">
				<div class="modal-content modal-info">
					<div class="modal-header">
						<button type="button" class="close" data-dismiss="modal" aria-label="Close"><span
								aria-hidden="true">&times;</span></button>
					</div>
					<div class="modal-body modal-spa">
						<div class="sign-grids">
							<div class="sign">
								<div class="sign-left">
									<ul>
										<li><a class="fb" href="#"><i></i>Sign in with Facebook</a></li>
										<li><a class="goog" href="#"><i></i>Sign in with Google</a></li>
										<li><a class="linkin" href="#"><i></i>Sign in with Linkedin</a></li>
									</ul>
								</div>
								<div class="sign-right">
									<form action="#" method="post">

										<h3>Create your account </h3>
										<input type="text" value="Name" onfocus="this.value = '';"
											onblur="if (this.value == '') {this.value = 'Name';}" required="">
										<input type="text" value="Mobile number" onfocus="this.value = '';"
											onblur="if (this.value == '') {this.value = 'Mobile number';}" required="">
										<input type="text" value="Email id" onfocus="this.value = '';"
											onblur="if (this.value == '') {this.value = 'Email id';}" required="">
										<input type="password" value="Password" onfocus="this.value = '';"
											onblur="if (this.value == '') {this.value = 'Password';}" required="">

										<input type="submit" value="CREATE ACCOUNT">
									</form>
								</div>
								<div class="clearfix"></div>
							</div>
							<p>By logging in you agree to our <span>Terms and Conditions</span> and <span>Privacy
									Policy</span></p>
						</div>
					</div>
				</div>
			</div>
		</div>
		<!-- //signup -->
		<!-- /w3l-agile -->
		<!-- left side end-->
		<!-- main content start-->
		<div class="main-content">
			<!-- header-starts -->
			<div class="header-section">
				<!--toggle button start-->
				<a class="toggle-btn  menu-collapsed"><i class="fa fa-bars"></i></a>
				<!--toggle button end-->
				<!--notification menu start -->
				<div class="menu-right">
					<div class="profile_details">
						<div class="col-md-4 serch-part">
							<div id="sb-search" class="sb-search">
								<form action="#" method="post">

									<input class="sb-search-input" placeholder="Search" type="search" name="search"
										id="search">
									<input class="sb-search-submit" type="submit" value="">
									<span class="sb-icon-search"> </span>
								</form>
							</div>
						</div>
						<!-- search-scripts -->
						<script src="js/classie.js"></script>
						<script src="js/uisearch.js"></script>
						<script>
							new UISearch(document.getElementById('sb-search'));
						</script>
						<!-- //search-scripts -->
						<!---->
						<div class="col-md-4 player">
							<div class="audio-player">
								<audio id="audio-player" controls="controls">
									<source src="media/Blue Browne.ogg" type="audio/ogg">
									</source>
									<source src="media/Blue Browne.mp3" type="audio/mpeg">
									</source>
									<source src="media/Georgia.ogg" type="audio/ogg">
									</source>
									<source src="media/Georgia.mp3" type="audio/mpeg">
									</source></audio>
							</div>
							<!---->
							<script type="text/javascript">
								$(function () {
									$('#audio-player').mediaelementplayer({
										alwaysShowControls: true,
										features: ['playpause', 'progress', 'volume'],
										audioVolume: 'horizontal',
										iPadUseNativeControls: true,
										iPhoneUseNativeControls: true,
										AndroidUseNativeControls: true
									});
								});
							</script>
							<!--audio-->
							<link rel="stylesheet" type="text/css" media="all" href="css/audio.css">
							<script type="text/javascript" src="js/mediaelement-and-player.min.js"></script>
							<!---->


							<!--//-->
							<ul class="next-top">
								<li><a class="ar" href="#"> <img src="images/arrow.png" alt="" /></a></li>
								<li><a class="ar2" href="#"><img src="images/arrow2.png" alt="" /></i></a></li>

							</ul>
						</div>
						<div class="col-md-4 login-pop">
							<div id="loginpop"> <a href="#" id="loginButton"><span>Login <i
											class="arrow glyphicon glyphicon-chevron-right"></i></span></a><a
									class="top-sign" href="#" data-toggle="modal" data-target="#myModal5"><i
										class="fa fa-sign-in"></i></a>
								<div id="loginBox">
									<form action="#" method="post" id="loginForm">
										<fieldset id="body">
											<fieldset>
												<label for="email">Email Address</label>
												<input type="text" name="email" id="email">
											</fieldset>
											<fieldset>
												<label for="password">Password</label>
												<input type="password" name="password" id="password">
											</fieldset>
											<input type="submit" id="login" value="Sign in">
											<label for="checkbox"><input type="checkbox" id="checkbox"> <i>Remember
													me</i></label>
										</fieldset>
										<span><a href="#">Forgot your password?</a></span>
									</form>
								</div>
							</div>

						</div>
						<div class="clearfix"> </div>
					</div>
					<!-------->
				</div>
				<div class="clearfix"></div>
			</div>
			<!--notification menu end -->
			<!-- //header-ends -->
			<!-- / -->
			<!-- //header-ends -->
			<div id="page-wrapper">
				<div class="inner-content">

					<div class="music-left">
						<!--banner-section-->
						<div class="banner-section">
							<div class="banner">
								<div class="callbacks_container">
									<ul class="rslides callbacks callbacks1" id="slider4">
										<li>
											<div class="banner-img">
												<img src="images/11.jpg" class="img-responsive" alt="">
											</div>
											<div class="banner-info">
												<a class="trend" href="single.html">TRENDING</a>
												<h3>Let Your Home</h3>
												<p>Album by <span>Rock star</span></p>
											</div>

										</li>
										<li>
											<div class="banner-img">
												<img src="images/22.jpg" class="img-responsive" alt="">
											</div>
											<div class="banner-info">
												<a class="trend" href="single.html">TRENDING</a>
												<h3>Charis Brown feet</h3>
												<p>Album by <span>Rock star</span></p>
											</div>


										</li>
										<li>
											<div class="banner-img">
												<img src="images/33.jpg" class="img-responsive" alt="">
											</div>
											<div class="banner-info">
												<a class="trend" href="single.html">TRENDING</a>
												<h3>Let Your Home</h3>
												<p>Album by <span>Rock star</span></p>
											</div>

											<!-- -->
										</li>
									</ul>
								</div>
								<!--banner-->
								<script src="js/responsiveslides.min.js"></script>
								<script>
									// You can also use "$(window).load(function() {"
									$(function () {
										// Slideshow 4
										$("#slider4").responsiveSlides({
											auto: true,
											pager: true,
											nav: true,
											speed: 500,
											namespace: "callbacks",
											before: function () {
												$('.events').append("<li>before event fired.</li>");
											},
											after: function () {
												$('.events').append("<li>after event fired.</li>");
											}
										});

									});
								</script>
								<div class="clearfix"> </div>
							</div>
						</div>
						<!--//End-banner-->
						<!--albums-->
						<!-- pop-up-box -->
						<link href="css/popuo-box.css" rel="stylesheet" type="text/css" media="all">
						<script src="js/jquery.magnific-popup.js" type="text/javascript"></script>
						<script>
							$(document).ready(function () {
								$('.popup-with-zoom-anim').magnificPopup({
									type: 'inline',
									fixedContentPos: false,
									fixedBgPos: true,
									overflowY: 'auto',
									closeBtnInside: true,
									preloader: false,
									midClick: true,
									removalDelay: 300,
									mainClass: 'my-mfp-zoom-in'
								});
							});
						</script>
						<!--//pop-up-box -->
						<div class="albums">
							<div class="tittle-head">
								<h3 class="tittle">New Releases <span class="new">New</span></h3>
								<a href="index.html">
									<h4 class="tittle">See all</h4>
								</a>
								<div class="clearfix"> </div>
							</div>
							<div class="col-md-3 content-grid">
								<a class="play-icon popup-with-zoom-anim" href="#small-dialog"><img src="images/v1.jpg"
										title="allbum-name"></a>
								<a class="button play-icon popup-with-zoom-anim" href="#small-dialog">Listen now</a>
							</div>
							<div id="small-dialog" class="mfp-hide">
								<iframe src="https://www.youtube.com/watch?v=YQHsXMglC9A"></iframe>

							</div>
							<div class="col-md-3 content-grid">
								<a class="play-icon popup-with-zoom-anim" href="#small-dialog"><img src="images/v2.jpg"
										title="allbum-name"></a>

								<a class="button play-icon popup-with-zoom-anim" href="#small-dialog">Listen now</a>
							</div>
							<div class="col-md-3 content-grid">
								<a class="play-icon popup-with-zoom-anim" href="#small-dialog"><img src="images/v3.jpg"
										title="allbum-name"></a>

								<a class="button play-icon popup-with-zoom-anim" href="#small-dialog">Listen now</a>
							</div>
							<div class="col-md-3 content-grid last-grid">
								<a class="play-icon popup-with-zoom-anim" href="#small-dialog"><img src="images/v4.jpg"
										title="allbum-name"></a>

								<a class="button play-icon popup-with-zoom-anim" href="#small-dialog">Listen now</a>
							</div>
							<div class="col-md-3 content-grid">
								<a class="play-icon popup-with-zoom-anim" href="#small-dialog"><img src="images/v5.jpg"
										title="allbum-name"></a>

								<a class="button play-icon popup-with-zoom-anim" href="#small-dialog">Listen now</a>
							</div>
							<div id="small-dialog" class="mfp-hide">
								<iframe src="https://www.youtube.com/watch?v=YQHsXMglC9A"></iframe>

							</div>
							<div class="col-md-3 content-grid">
								<a class="play-icon popup-with-zoom-anim" href="#small-dialog"><img src="images/v6.jpg"
										title="allbum-name"></a>

								<a class="button play-icon popup-with-zoom-anim" href="#small-dialog">Listen now</a>
							</div>
							<div class="col-md-3 content-grid">
								<a class="play-icon popup-with-zoom-anim" href="#small-dialog"><img src="images/v7.jpg"
										title="allbum-name"></a>

								<a class="button play-icon popup-with-zoom-anim" href="#small-dialog">Listen now</a>
							</div>
							<div class="col-md-3 content-grid last-grid">
								<a class="play-icon popup-with-zoom-anim" href="#small-dialog"><img src="images/v8.jpg"
										title="allbum-name"></a>
								<a class="button play-icon popup-with-zoom-anim" href="#small-dialog">Listen now</a>
							</div>
							<div class="clearfix"> </div>
						</div>
						<!--//End-albums-->
						<!--//discover-view-->

						<div class="albums second">
							<div class="tittle-head">
								<h3 class="tittle">Discover <span class="new">View</span></h3>
								<a href="index.html">
									<h4 class="tittle two">See all</h4>
								</a>
								<div class="clearfix"> </div>
							</div>
							<div class="col-md-3 content-grid">
								<a href="single.html"><img src="images/v11.jpg" title="allbum-name"></a>
								<div class="inner-info"><a href="single.html">
										<h5>Pop</h5>
									</a></div>
							</div>
							<div class="col-md-3 content-grid">
								<a href="single.html"><img src="images/v22.jpg" title="allbum-name"></a>
								<div class="inner-info"><a href="single.html">
										<h5>Pop</h5>
									</a></div>
							</div>
							<div class="col-md-3 content-grid">
								<a href="single.html"><img src="images/v33.jpg" title="allbum-name"></a>
								<div class="inner-info"><a href="single.html">
										<h5>Pop</h5>
									</a></div>
							</div>
							<div class="col-md-3 content-grid last-grid">
								<a href="single.html"><img src="images/v44.jpg" title="allbum-name"></a>
								<div class="inner-info"><a href="single.html">
										<h5>Pop</h5>
									</a></div>
							</div>
							<div class="col-md-3 content-grid">
								<a href="single.html"><img src="images/v55.jpg" title="allbum-name"></a>
								<div class="inner-info"><a href="single.html">
										<h5>Pop</h5>
									</a></div>
							</div>
							<div class="col-md-3 content-grid">
								<a href="single.html"><img src="images/v66.jpg" title="allbum-name"></a>
								<div class="inner-info"><a href="single.html">
										<h5>Pop</h5>
									</a></div>
							</div>
							<div class="col-md-3 content-grid">
								<a href="single.html"><img src="images/v11.jpg" title="allbum-name"></a>
								<div class="inner-info"><a href="single.html">
										<h5>Pop</h5>
									</a></div>
							</div>
							<div class="col-md-3 content-grid last-grid">
								<a href="single.html"><img src="images/v22.jpg" title="allbum-name"></a>
								<div class="inner-info"><a href="single.html">
										<h5>Pop</h5>
									</a></div>
							</div>
							<div class="clearfix"> </div>
						</div>
						<!--//discover-view-->
					</div>
					<!--//music-left-->
					<!--/music-right-->
					<div class="music-right">
						<!--/video-main-->
						<div class="video-main">
							<div class="video-record-list">
								<div id="jp_container_1" class="jp-video jp-video-270p" role="application"
									aria-label="media player">
									<div class="jp-type-playlist">
										<div id="jquery_jplayer_1" class="jp-jplayer"
											style="width: 480px; height: 270px;"><img id="jp_poster_0"
												src="video/play1.png"
												style="width: 480px; height: 270px; display: inline;"><video
												id="jp_video_0" preload="metadata" title="1. Ellie-Goulding"
												style="width: 0px; height: 0px;"></video>
										</div>
										<div class="jp-gui">
											<div class="jp-video-play" style="display: block;">
												<button class="jp-video-play-icon" role="button"
													tabindex="0">play</button>
											</div>
											<div class="jp-interface">
												<div class="jp-progress">
													<div class="jp-seek-bar" style="width: 100%;">
														<div class="jp-play-bar" style="width: 0%;"></div>
													</div>
												</div>
												<div class="jp-current-time" role="timer" aria-label="time">00:00</div>
												<div class="jp-duration" role="timer" aria-label="duration">00:18</div>
												<div class="jp-controls-holder">
													<div class="jp-controls">
														<button class="jp-previous" role="button"
															tabindex="0">previous</button>
														<button class="jp-play" role="button" tabindex="0">play</button>
													</div>
													<div class="jp-volume-controls">
														<button class="jp-mute" role="button" tabindex="0">mute</button>
														<button class="jp-volume-max" role="button" tabindex="0">max
															volume</button>
														<div class="jp-volume-bar">
															<div class="jp-volume-bar-value" style="width: 100%;"></div>
														</div>
													</div>
													<div class="jp-toggles">

														<button class="jp-full-screen" role="button" tabindex="0">full
															screen</button>
													</div>
												</div>
												<div class="jp-details" style="display: none;">
													<div class="jp-title" aria-label="title">1. Ellie-Goulding</div>
												</div>
											</div>
										</div>
										<div class="jp-playlist">
											<ul style="display: block;">
												<li class="jp-playlist-current">
													<div><a href="javascript:;" class="jp-playlist-item-remove"
															style="display: none;">×</a><a href="javascript:;"
															class="jp-playlist-item jp-playlist-current" tabindex="0">1.
															Ellie-Goulding <span class="jp-artist">by Pixar</span></a>
													</div>
												</li>
												<li>
													<div><a href="javascript:;" class="jp-playlist-item-remove"
															style="display: none;">×</a><a href="javascript:;"
															class="jp-playlist-item" tabindex="0">2. Mark-Ronson-Uptown
															<span class="jp-artist">by Pixar</span></a></div>
												</li>
												<li>
													<div><a href="javascript:;" class="jp-playlist-item-remove"
															style="display: none;">×</a><a href="javascript:;"
															class="jp-playlist-item" tabindex="0">3. Ellie-Goulding
															<span class="jp-artist">by Pixar</span></a></div>
												</li>
												<li>
													<div><a href="javascript:;" class="jp-playlist-item-remove"
															style="display: none;">×</a><a href="javascript:;"
															class="jp-playlist-item" tabindex="0">4. Maroon-Sugar <span
																class="jp-artist">by Pixar</span></a></div>
												</li>
												<li>
													<div><a href="javascript:;" class="jp-playlist-item-remove"
															style="display: none;">×</a><a href="javascript:;"
															class="jp-playlist-item" tabindex="0">5. Pharrell-Williams
															<span class="jp-artist">by Pixar</span></a></div>
												</li>
												<li>
													<div><a href="javascript:;" class="jp-playlist-item-remove"
															style="display: none;">×</a><a href="javascript:;"
															class="jp-playlist-item" tabindex="0">6. Ellie-Goulding
															<span class="jp-artist">by Pixar</span></a></div>
												</li>
												<li>
													<div><a href="javascript:;" class="jp-playlist-item-remove"
															style="display: none;">×</a><a href="javascript:;"
															class="jp-playlist-item" tabindex="0">7. Pharrell-Williams
															<span class="jp-artist">by Pixar</span></a></div>
												</li>
											</ul>
										</div>
										<div class="jp-no-solution" style="display: none;">
											<span>Update Required</span>
											To play the media you will need to either update your browser to a recent
											version or update your <a href="http://get.adobe.com/flashplayer/"
												target="_blank">Flash plugin</a>.
										</div>
									</div>
								</div>
							</div>
						</div>
						<!-- script for play-list -->
						<link href="css/jplayer.blue.monday.min.css" rel="stylesheet" type="text/css">
						<script type="text/javascript" src="js/jquery.jplayer.min.js"></script>
						<script type="text/javascript" src="js/jplayer.playlist.min.js"></script>
						<script type="text/javascript">
							//<![CDATA[
							$(document).ready(function () {

								new jPlayerPlaylist({
									jPlayer: "#jquery_jplayer_1",
									cssSelectorAncestor: "#jp_container_1"
								}, [

									{
										title: "1. Ellie-Goulding",
										artist: "",
										mp4: "video/Ellie-Goulding.mp4",
										ogv: "video/Ellie-Goulding.ogv",
										webmv: "video/Ellie-Goulding.webm",
										poster: "video/play1.png"
									},
									{
										title: "2. Mark-Ronson-Uptown",
										artist: "",
										mp4: "video/Mark-Ronson-Uptown.mp4",
										ogv: "video/Mark-Ronson-Uptown.ogv",
										webmv: "video/Mark-Ronson-Uptown.webm",
										poster: "video/play2.png"
									},
									{
										title: "3. Ellie-Goulding",
										artist: "",
										mp4: "video/Ellie-Goulding.mp4",
										ogv: "video/Ellie-Goulding.ogv",
										webmv: "video/Ellie-Goulding.webm",
										poster: "video/play1.png"
									},
									{
										title: "4. Maroon-Sugar",
										artist: "",
										mp4: "video/Maroon-Sugar.mp4",
										ogv: "video/Maroon-Sugar.ogv",
										webmv: "video/Maroon-Sugar.webm",
										poster: "video/play4.png"
									},
									{
										title: "5. Pharrell-Williams",
										artist: "",
										mp4: "video/Pharrell-Williams.mp4",
										ogv: "video/Pharrell-Williams.ogv",
										webmv: "video/Pharrell-Williams.webm",
										poster: "video/play5.png"
									},
									{
										title: "6. Ellie-Goulding",
										artist: "",
										mp4: "video/Ellie-Goulding.mp4",
										ogv: "video/Ellie-Goulding.ogv",
										webmv: "video/Ellie-Goulding.webm",
										poster: "video/play1.png"
									},
									{
										title: "7. Pharrell-Williams",
										artist: "",
										mp4: "video/Pharrell-Williams.mp4",
										ogv: "video/Pharrell-Williams.ogv",
										webmv: "video/Pharrell-Williams.webm",
										poster: "video/play5.png"
									}
								], {
									swfPath: "../../dist/jplayer",
									supplied: "webmv,ogv,mp4",
									useStateClassSkin: true,
									autoBlur: false,
									smoothPlayBar: true,
									keyEnabled: true
								});

							});
				//]]>
						</script>
						<!-- //script for play-list -->

						<!--//video-main-->
						<!--/app_store-->
						<div class="apps">
							<h3 class="hd-tittle">Medea now available in</h3>
							<div class="banner-button">
								<a href="#"><img src="images/1.png" alt=""></a>
							</div>
							<div class="banner-button green-button">
								<a href="#"><img src="images/2.png" alt=""></a>
							</div>
							<div class="clearfix"></div>
						</div>
						<!--//app_store-->
						<!--/start-pricing-tables--
						<div class="price-section">
							<div class="pricing-inner">
								<h3 class="hd-tittle">Upgrade your Plan</h3>
								<div class="pricing">
									<div class="price-top">
										<h3><span>$20</span></h3>
										<h4>per year</h4>
									</div>
									<div class="price-bottom">
										<ul>
											<li><a class="icon" href="#"><i class="glyphicon glyphicon-ok"></i></a><a
													class="text" href="#">Download unlimited songs</a>
												<div class="clearfix"></div>
											</li>
											<li><a class="icon" href="#"><i class="glyphicon glyphicon-ok"></i></a><a
													class="text" href="#">Stream songs in High Definition</a>
												<div class="clearfix"></div>
											</li>
											<li><a class="icon" href="#"><i class="glyphicon glyphicon-ok"></i></a><a
													class="text" href="#">No ads unlimited Devices</a>
												<div class="clearfix"></div>
											</li>
											<li><a class="icon" href="#"><i class="glyphicon glyphicon-ok"></i></a><a
													class="text" href="#">Stream songs in High Definition</a>
												<div class="clearfix"></div>
											</li>
										</ul>
										<a href="single.html" class="price">Upgrade</a>
									</div>
								</div>
								<div class="pricing two">
									<div class="price-top">
										<h3><span>$30</span></h3>
										<h4>per year</h4>
									</div>
									<div class="price-bottom">
										<ul>
											<li><a class="icon" href="#"><i class="glyphicon glyphicon-ok"></i></a><a
													class="text" href="#">Download unlimited songs</a>
												<div class="clearfix"></div>
											</li>
											<li><a class="icon" href="#"><i class="glyphicon glyphicon-ok"></i></a><a
													class="text" href="#">Stream songs in High Definition</a>
												<div class="clearfix"></div>
											</li>
											<li><a class="icon" href="#"><i class="glyphicon glyphicon-ok"></i></a><a
													class="text" href="#">No ads unlimited Devices</a>
												<div class="clearfix"></div>
											</li>
											<li><a class="icon" href="#"><i class="glyphicon glyphicon-ok"></i></a><a
													class="text" href="#">Stream songs in High Definition</a>
												<div class="clearfix"></div>
											</li>
										</ul>
										<a href="single.html" class="price">Upgrade</a>
									</div>
								</div>
								<div class="clearfix"></div>
							</div>
							--//end-pricing-tables-->
					</div>
				</div>
				<!--//music-right-->
				<div class="clearfix"></div>
				<!-- /w3l-agile-its -->
			</div>
			<!--body wrapper start-->

			<div class="review-slider">
				<div class="tittle-head">
					<h3 class="tittle">Featured Albums <span class="new"> New</span></h3>
					<div class="clearfix"> </div>
				</div>
				<ul id="flexiselDemo1">
					<li>
						<a href="single.html"><img src="images/v1.jpg" alt="" /></a>
						<div class="slide-title">
							<h4>Adele21
						</div>
						<div class="date-city">
							<h5>Dec-12-19</h5>
							<div class="buy-tickets">
								<a href="single.html">READ MORE</a>
							</div>
						</div>
					</li>
					<li>
						<a href="single.html"><img src="images/v2.jpg" alt="" /></a>
						<div class="slide-title">
							<h4>EnriQue</h4>
						</div>
						<div class="date-city">
							<h5>Dec-1-19</h5>
							<div class="buy-tickets">
								<a href="single.html">READ MORE</a>
							</div>
						</div>
					</li>
					<li>
						<a href="single.html"><img src="images/v3.jpg" alt="" /></a>
						<div class="slide-title">
							<h4>Shomlock</h4>
						</div>
						<div class="date-city">
							<h5>Dec-13-19</h5>
							<div class="buy-tickets">
								<a href="single.html">READ MORE</a>
							</div>
						</div>
					</li>
					<li>
						<a href="single.html"><img src="images/v4.jpg" alt="" /></a>
						<div class="slide-title">
							<h4>Stuck on a feeling</h4>
						</div>
						<div class="date-city">
							<h5>Dec-3-19</h5>
							<div class="buy-tickets">
								<a href="single.html">READ MORE</a>
							</div>
						</div>
					</li>
					<li>
						<a href="single.html"><img src="images/v5.jpg" alt="" /></a>
						<div class="slide-title">
							<h4>Ricky Martine </h4>
						</div>
						<div class="date-city">
							<h5>Dec-3-19</h5>
							<div class="buy-tickets">
								<a href="single.html">READ MORE</a>
							</div>
						</div>
					</li>
					<li>
						<a href="single.html"><img src="images/v6.jpg" alt="" /></a>
						<div class="slide-title">
							<h4>Ellie Goluding </h4>
						</div>
						<div class="date-city">
							<h5>Dec-04-19</h5>
							<div class="buy-tickets">
								<a href="single.html">READ MORE</a>
							</div>
						</div>
					</li>
					<li>
						<a href="single.html"><img src="images/v6.jpeg" alt="" /></a>
						<div class="slide-title">
							<h4>Fifty Shades </h4>
						</div>
						<div class="date-city">
							<h5>Dec-05-19</h5>
							<div class="buy-tickets">
								<a href="single.html">READ MORE</a>
							</div>
						</div>
					</li>
				</ul>
				<script type="text/javascript">
					$(window).load(function () {

						$("#flexiselDemo1").flexisel({
							visibleItems: 5,
							animationSpeed: 1000,
							autoPlay: true,
							autoPlaySpeed: 3000,
							pauseOnHover: false,
							enableResponsiveBreakpoints: true,
							responsiveBreakpoints: {
								portrait: {
									changePoint: 480,
									visibleItems: 2
								},
								landscape: {
									changePoint: 640,
									visibleItems: 3
								},
								tablet: {
									changePoint: 800,
									visibleItems: 4
								}
							}
						});
					});
				</script>
				<script type="text/javascript" src="js/jquery.flexisel.js"></script>
			</div>
		</div>
		<div class="clearfix"></div>
		<!--body wrapper end-->
		<!--  -->
		</div>
		<!--body wrapper end-->
		<div class="footer two">
			<div class="footer-grid">
				<h3>Navigation</h3>
				<ul class="list1">
					<li><a href="index.html">Home</a></li>
					<li><a href="radio.html">All Songs</a></li>
					<li><a href="browse.html">Albums</a></li>
					<li><a href="radio.html">New Collections</a></li>
					<li><a href="blog.html">Blog</a></li>
					<li><a href="contact.html">Contact</a></li>
				</ul>
			</div>
			<div class="footer-grid">

			</div>
			<div class="footer-grid">
				<h3>Our Support</h3>
				<ul class="list1">
					<li><a href="contact.html">Contact Us</a></li>
				</ul>
			</div>
			<div class="footer-grid">

			</div>
			<div class="footer-grid footer-grid_last">
				<h3>About Us</h3>
				<p class="footer_desc">Medea Responsive web Streaming App</p>
				<p class="f_text">Phone: &nbsp;&nbsp;&nbsp;00-111-3333</p>
				<p class="email">Email : &nbsp;<span><a href="mailto:medea@medea.com">medea(at)medea.com</a></span></p>
			</div>
			<div class="clearfix"> </div>
		</div>
		</div>
		<!--footer section start-->

		<!--footer section end-->
		<!-- -->
		<!-- main content end-->
	</section>
<!------firebase scripts starts----->
<!-- add here -->
<!------firebase scripts end----->
	
</body>

</html><|MERGE_RESOLUTION|>--- conflicted
+++ resolved
@@ -4,17 +4,17 @@
 <head>
 	<!-----add manifest file for PWA-->
 	<link rel="manifest" href="manifest.json">
-	<meta name="theme-color" content="#317EFB"/>
+	<meta name="theme-color" content="#317EFB" />
 
 	<title>Medea</title>
 	<meta name="viewport" content="width=device-width, initial-scale=1">
 	<meta http-equiv="Content-Type" content="text/html; charset=utf-8" />
 	<!--Start--Safari on iOS doesn't support the web app manifest (yet), so we need to add the traditional meta tags-->
 	<meta name="apple-mobile-web-app-capable" content="yes">
-    <meta name="apple-mobile-web-app-status-bar-style" content="black">
+	<meta name="apple-mobile-web-app-status-bar-style" content="black">
 	<meta name="apple-mobile-web-app-title" content="Weather PWA">
 	<link rel="apple-touch-icon" href="/images/icons/icon-152x152.png">
-   <!--end---Safari on iOS doesn't support the web app manifest (yet), so we need to add the traditional meta tags-->
+	<!--end---Safari on iOS doesn't support the web app manifest (yet), so we need to add the traditional meta tags-->
 
 	<meta name="keywords" content="Medea" />
 	<script
@@ -49,12 +49,9 @@
 	<pwb-adapcard></pwb-adapcard> -->
 	<!--------------------------------------------------------PWA SCRIPTS ends----------------------------------------------------->
 
-<<<<<<< HEAD
-	
-=======
 	<!-----add manifest file for PWA-->
 	<link rel="manifest" href="/manifest.json">
->>>>>>> 709fa7db
+
 
 </head>
 <!-- /head layout  -->
@@ -945,10 +942,10 @@
 		<!-- -->
 		<!-- main content end-->
 	</section>
-<!------firebase scripts starts----->
-<!-- add here -->
-<!------firebase scripts end----->
-	
+	<!------firebase scripts starts----->
+	<!-- add here -->
+	<!------firebase scripts end----->
+
 </body>
 
 </html>